--- conflicted
+++ resolved
@@ -3,11 +3,7 @@
 class ApiClient {
   constructor() {
     this.client = axios.create({
-<<<<<<< HEAD
-      baseURL: 'https://leksycosmetics.com/api', 
-=======
       baseURL: 'https://leksycosmetics.com/api',
->>>>>>> 2f25d69b
       timeout: 10000,
       headers: { 'Accept': 'application/json' }
     });
